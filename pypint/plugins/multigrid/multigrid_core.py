--- conflicted
+++ resolved
@@ -162,25 +162,11 @@
     the most important function is the run command
     """
 
-<<<<<<< HEAD
-    def __init__(self, mg_prob, mg_level_prov, mg_solution, mg_control):
-        # Check types
-        assert_is_instance(mg_prob, MultigridProblem,
-                           "not a proper Multigridproblem", self)
-        assert_is_instance(mg_level_prov, MultiGridLevelProvider,
-                           "not a proper multigridlevelprovider", self)
-        assert_is_instance(mg_solution, MultiGridSolution,
-                           "not a proper multigridsolution", self)
-        self.mg_prob = mg_prob
-        self.mg_level_prov = mg_level_prov
-        self.mg_solution = mg_solution
-        self.mg_control = mg_control
-=======
     def __init__(self, mg_prob, stencil_form, *args, **kwargs):
 
         for keys in kwargs.keys():
             print(keys)
-        assert_is_instance(mg_prob, MultiGridProblem, "Not a multigrid Problem")
+        assert_is_instance(mg_prob, MultigridProblem, "Not a multigrid Problem")
         assert_is_callable(stencil_form, "StencilForm has to be a function")
         self.mg_problem = mg_prob
         self.levels = []
@@ -250,7 +236,6 @@
 
     def set_initial_value(self, lvl_ind, data):
         self.levels[lvl_ind].mid[:] = data
->>>>>>> a9403081
 
     def pad(self, lvl_ind):
         self.levels[lvl_ind].pad()
@@ -346,7 +331,7 @@
     def stupid_f(*args, **kwargs):
         return 0.0
 
-    mg_problem = MultiGridProblem(laplace_stencil,
+    mg_problem = MultigridProblem(laplace_stencil,
                                   stupid_f,
                                   boundary_functions=boundary_functions,
                                   boundaries=boundary_type, geometry=geo)
