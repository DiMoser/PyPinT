# coding=utf-8
"""

.. moduleauthor:: Torbjörn Klatt <t.klatt@fz-juelich.de>
"""

from .i_nodes import INodes
import numpy as np
<<<<<<< HEAD
from pypint.utilities import *

=======
import numpy.polynomial.legendre as leg
>>>>>>> 67509084

class GaussLobattoNodes(INodes):
    """
    Summary
    -------
    Provider for Gauss-Lobatto integration nodes with variable count.

    Extended Summary
    ----------------

    Examples
    --------
    """

    _std_interval = np.array([-1.0, 1.0])

    def __init__(self):
        super().__init__()

    def init(self, n_nodes, interval=None):
        """
        Summary
        -------
        Initializes and computes Gauss-Lobatto nodes.

        Parameters
        ----------
        n_nodes : integer
            The number of desired Gauss-Lobatto nodes

        See Also
        --------
        .INodes.init
            overridden method
        """
        super().init(n_nodes, interval)
        self.num_nodes = n_nodes
        self._nodes = np.zeros(self.num_nodes)
        self._compute_nodes()
        self.interval = interval
        if interval is not None:
            super().transform()

    @property
    def interval(self):
        """
        Summary
        -------
        Accessor for integration nodes interval.

        Extended Summary
        ----------------
        Default nodes interval for Gauss integration is :math:`[-1,1]`.

        See Also
        --------
        .INodes.interval
            overridden accessor
        """
        return super(self.__class__, self.__class__).interval.fget(self)

    @interval.setter
    def interval(self, interval):
        if interval is None:
            self._interval = np.array([-1.0, 1.0])
        super(self.__class__, self.__class__).interval.fset(self, interval)

    @property
    def num_nodes(self):
        """
        Summary
        -------
        Accessor of number of Gauss-Lobatto nodes.

        Raises
        ------
        ValueError
            If ``n_nodes`` is smaller than 2 *(only Setter)*.

        See Also
        --------
        .INodes.num_nodes
            overridden method
        """
        return super(self.__class__, self.__class__).num_nodes.fget(self)

    @num_nodes.setter
    def num_nodes(self, n_nodes):
        super(self.__class__, self.__class__).num_nodes.fset(self, n_nodes)
        if n_nodes < 2:
            raise ValueError(func_name(self) +
                             "Gauss-Lobatto with less than 3 nodes doesn't make any sense.")
        self._num_nodes = n_nodes

    def _compute_nodes(self):
<<<<<<< HEAD
        # TODO: Implement computation of Gauss-Lobatto nodes
        raise NotImplementedError(func_name(self) +
                                  "Computation of nodes not yet implemented.")
=======
        """
        Summary
        -------
        Computes the Gauss-Lobatto Nodes via a root calculation of derivatives of the legendre polynomials
        Note that the precision of float 64 is not guarantied.
        See Also
        --------
        .INodes.
        """
        m=self.num_nodes
        roots=leg.legroots(leg.legder(np.array([0]*(m-1)+[1],dtype=np.float64)))
        self.nodes=np.array(np.append([-1.0],np.append(roots,[1.0])),dtype=np.float64)
>>>>>>> 67509084
<|MERGE_RESOLUTION|>--- conflicted
+++ resolved
@@ -6,12 +6,9 @@
 
 from .i_nodes import INodes
 import numpy as np
-<<<<<<< HEAD
+import numpy.polynomial.legendre as leg
 from pypint.utilities import *
 
-=======
-import numpy.polynomial.legendre as leg
->>>>>>> 67509084
 
 class GaussLobattoNodes(INodes):
     """
@@ -107,11 +104,6 @@
         self._num_nodes = n_nodes
 
     def _compute_nodes(self):
-<<<<<<< HEAD
-        # TODO: Implement computation of Gauss-Lobatto nodes
-        raise NotImplementedError(func_name(self) +
-                                  "Computation of nodes not yet implemented.")
-=======
         """
         Summary
         -------
@@ -123,5 +115,4 @@
         """
         m=self.num_nodes
         roots=leg.legroots(leg.legder(np.array([0]*(m-1)+[1],dtype=np.float64)))
-        self.nodes=np.array(np.append([-1.0],np.append(roots,[1.0])),dtype=np.float64)
->>>>>>> 67509084
+        self.nodes=np.array(np.append([-1.0],np.append(roots,[1.0])),dtype=np.float64)