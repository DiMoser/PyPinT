--- conflicted
+++ resolved
@@ -62,51 +62,7 @@
 
     def restringate(self, fine_data):
         super(self.__class__, self).restringate(fine_data)
-<<<<<<< HEAD
-        if not isinstance(fine_data, np.ndarray):
-            raise ValueError(func_name() +
-                             "Given fine data is not a numpy.ndarray: {:s}"
-                             .format(type(fine_data)))
-        if fine_data.size != self.num_fine_points:
-            raise ValueError(func_name() +
-                             "Given fine data is of wrong size: {:d}"
-                             .format(fine_data.size))
-        return np.dot(self._restringation_operator, fine_data.transpose())
-
-    @property
-    def num_fine_points(self):
-        """
-        Summary
-        -------
-        Accessor for the number of points of the fine level.
-
-        Returns
-        -------
-        number of fine points : integer
-            Number of points on the fine level.
-        """
-        return int(self._n_points)
-
-    @property
-    def num_coarse_points(self):
-        """
-        Summary
-        -------
-        Accessor for the number of points of the coarse level.
-
-        Extended Summary
-        ----------------
-        The number of coarse points equals :math:`\\frac{n_{fine}+1}{2}`.
-
-        Returns
-        -------
-        number of coarse points : integer
-            Number of points on the fine level.
-        """
-        return int((self.num_fine_points + 1) / 2)
-=======
         return np.dot(self.restringation_operator, fine_data.transpose())
->>>>>>> f2312f3b
 
     def _construct_transform_matrices(self):
         # construct restringation operator
